--- conflicted
+++ resolved
@@ -36,13 +36,9 @@
 is longer than the oldest data point you want to ingest.
 
 Tips:
-<<<<<<< HEAD
-* Increase the execution time of the Lambda function and memory to allow execution on large objects
-* SQS queue 'Visibility timeout' setting must be equal to or greater than the Lambda maximum execution time
-=======
 * Increase the execution time of the Lambda function and memory to allow execution on large objects.
-* Make sure the Visibility Timeout of the SQS queue is longer thant he Lambda execution time.
->>>>>>> df30112a
+* Make sure the Visibility Timeout of the SQS queue is longer than the Lambda execution time.
+
 
 The Role allocated to the Lambda for execution must have the following policies (or less permissive equivalent):
 * AWSLambdaBasicExecutionRole
